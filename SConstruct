--- conflicted
+++ resolved
@@ -361,21 +361,15 @@
   vars.Add(EnumVariable('mode', 'Release versus debug mode', 'release',
                         allowed_values = ('release', 'debug')))
   
-  # add a variable to handle compute capability
-<<<<<<< HEAD
-  vars.Add(ListVariable('arch', 'Compute capability code generation', 'sm_10',
-                        ['sm_10', 'sm_11', 'sm_12', 'sm_13', 'sm_20', 'sm_21', 'sm_30', 'sm_35']))
-
-  # add a variable to handle CUDA dynamic parallelism
-  vars.Add(BoolVariable('cdp', 'Enable CUDA dynamic parallelism', False))
-=======
   # XXX allow the option to send sm_1x to nvcc even nvcc may not support it
   vars.Add(ListVariable('arch', 'Compute capability code generation', 'sm_20',
                         ['sm_10', 'sm_11', 'sm_12', 'sm_13',
                          'sm_20', 'sm_21',
                          'sm_30', 'sm_32', 'sm_35', 'sm_37',
                          'sm_50']))
->>>>>>> a4057e7d
+
+  # add a variable to handle CUDA dynamic parallelism
+  vars.Add(BoolVariable('cdp', 'Enable CUDA dynamic parallelism', False))
   
   # add a variable to handle warnings
   # only enable Wall by default on compilers other than cl
