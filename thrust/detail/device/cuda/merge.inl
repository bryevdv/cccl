/*
 *  Copyright 2008-2010 NVIDIA Corporation
 *
 *  Licensed under the Apache License, Version 2.0 (the "License");
 *  you may not use this file except in compliance with the License.
 *  You may obtain a copy of the License at
 *
 *      http://www.apache.org/licenses/LICENSE-2.0
 *
 *  Unless required by applicable law or agreed to in writing, software
 *  distributed under the License is distributed on an "AS IS" BASIS,
 *  WITHOUT WARRANTIES OR CONDITIONS OF ANY KIND, either express or implied.
 *  See the License for the specific language governing permissions and
 *  limitations under the License.
 */

#include <thrust/detail/config.h>

#if THRUST_DEVICE_COMPILER == THRUST_DEVICE_COMPILER_NVCC

#include <thrust/iterator/iterator_traits.h>
#include <thrust/detail/device/dereference.h>
#include <thrust/extrema.h>
#include <thrust/detail/device/cuda/arch.h>
#include <thrust/detail/device/cuda/block/copy.h>
#include <thrust/detail/device/cuda/block/merge.h>
#include <thrust/detail/device/cuda/synchronize.h>
#include <thrust/detail/device/cuda/arch.h>
#include <thrust/detail/device/cuda/extern_shared_ptr.h>
#include <thrust/detail/device/cuda/detail/get_set_operation_splitter_ranks.h>
#include <thrust/iterator/zip_iterator.h>
#include <thrust/detail/internal_functional.h>

namespace thrust
{
namespace detail
{
namespace device
{
namespace cuda
{

namespace merge_detail
{

template<typename T1, typename T2>
T1 ceil_div(T1 up, T2 down)
{
  T1 div = up / down;
  T1 rem = up % down;
  return (rem != 0) ? div + 1 : div;
}

template<unsigned int N>
  struct static_align_size_to_int
{
  static const unsigned int value = (N / sizeof(int)) + ((N % sizeof(int)) ? 1 : 0);
};

__host__ __device__
inline unsigned int align_size_to_int(unsigned int N)
{
  return (N / sizeof(int)) + ((N % sizeof(int)) ? 1 : 0);
}

template<typename RandomAccessIterator1,
         typename RandomAccessIterator2,
         typename RandomAccessIterator5>
unsigned int get_merge_kernel_per_block_dynamic_smem_usage(unsigned int block_size)
{
  typedef typename thrust::iterator_value<RandomAccessIterator1>::type value_type1;
  typedef typename thrust::iterator_value<RandomAccessIterator2>::type value_type2;
  typedef typename thrust::iterator_value<RandomAccessIterator5>::type value_type5;

  // merge_kernel allocates memory aligned to int
  const unsigned int array_size1 = align_size_to_int(block_size * sizeof(value_type1));
  const unsigned int array_size2 = align_size_to_int(block_size * sizeof(value_type2));
  const unsigned int array_size3 = align_size_to_int(2 * block_size * sizeof(value_type5));

  return sizeof(int) * (array_size1 + array_size2 + array_size3);
} // end get_merge_kernel_per_block_dynamic_smem_usage()


template<typename RandomAccessIterator1,
         typename RandomAccessIterator2, 
         typename RandomAccessIterator3,
         typename RandomAccessIterator4,
         typename RandomAccessIterator5,
         typename StrictWeakOrdering,
         typename Size>
__global__ void merge_kernel(const RandomAccessIterator1 first1, 
                             const RandomAccessIterator1 last1,
                             const RandomAccessIterator2 first2,
                             const RandomAccessIterator2 last2,
                             RandomAccessIterator3 splitter_ranks1,
                             RandomAccessIterator4 splitter_ranks2,
                             const RandomAccessIterator5 result,
                             StrictWeakOrdering comp,
                             Size num_merged_partitions)
{
  typedef typename thrust::iterator_value<RandomAccessIterator1>::type value_type1;
  typedef typename thrust::iterator_value<RandomAccessIterator2>::type value_type2;
  typedef typename thrust::iterator_value<RandomAccessIterator5>::type value_type5;

  // allocate shared storage
  const unsigned int array_size1 = align_size_to_int(blockDim.x * sizeof(value_type1));
  const unsigned int array_size2 = align_size_to_int(blockDim.x * sizeof(value_type2));
  const unsigned int array_size3 = align_size_to_int(2 * blockDim.x * sizeof(value_type5));
  int *_shared1 = extern_shared_ptr<int>();
  int *_shared2 = _shared1 + array_size1;
  int *_result  = _shared2 + array_size2;

  value_type1 *s_input1 = reinterpret_cast<value_type1*>(_shared1);
  value_type2 *s_input2 = reinterpret_cast<value_type2*>(_shared2);
  value_type5 *s_result = reinterpret_cast<value_type5*>(_result);

  // advance splitter iterators
  splitter_ranks1 += blockIdx.x;
  splitter_ranks2 += blockIdx.x;

  for(Size partition_idx = blockIdx.x;
      partition_idx < num_merged_partitions;
      partition_idx   += gridDim.x,
      splitter_ranks1 += gridDim.x,
      splitter_ranks2 += gridDim.x)
  {
    RandomAccessIterator1 input_begin1 = first1;
    RandomAccessIterator1 input_end1   = last1;
    RandomAccessIterator2 input_begin2 = first2;
    RandomAccessIterator2 input_end2   = last2;

    RandomAccessIterator5 output_begin = result;

    // find the end of the input if this is not the last block
    // the end of merged partition i is at splitter_ranks1[i] + splitter_ranks2[i]
    if(partition_idx != num_merged_partitions - 1)
    {
      RandomAccessIterator3 rank1 = splitter_ranks1;
      RandomAccessIterator4 rank2 = splitter_ranks2;

      input_end1 = first1 + dereference(rank1);
      input_end2 = first2 + dereference(rank2);
    }

    // find the beginning of the input and output if this is not the first partition
    // merged partition i begins at splitter_ranks1[i-1] + splitter_ranks2[i-1]
    if(partition_idx != 0)
    {
      RandomAccessIterator3 rank1 = splitter_ranks1;
      --rank1;
      RandomAccessIterator4 rank2 = splitter_ranks2;
      --rank2;

      // advance the input to point to the beginning
      input_begin1 += dereference(rank1);
      input_begin2 += dereference(rank2);

      // advance the result to point to the beginning of the output
      output_begin += dereference(rank1);
      output_begin += dereference(rank2);
    }

    if(input_begin1 < input_end1 && input_begin2 < input_end2)
    {
      typedef typename thrust::iterator_difference<RandomAccessIterator1>::type difference1;

      typedef typename thrust::iterator_difference<RandomAccessIterator2>::type difference2;

      // load the first segment
      difference1 s_input1_size = thrust::min<difference1>(blockDim.x, input_end1 - input_begin1);

      block::copy(input_begin1, input_begin1 + s_input1_size, s_input1);
      input_begin1 += s_input1_size;

      // load the second segment
      difference2 s_input2_size = thrust::min<difference2>(blockDim.x, input_end2 - input_begin2);

      block::copy(input_begin2, input_begin2 + s_input2_size, s_input2);
      input_begin2 += s_input2_size;

      __syncthreads();

      block::merge(s_input1, s_input1 + s_input1_size,
                   s_input2, s_input2 + s_input2_size,
                   s_result,
                   comp);

      __syncthreads();

      // store to gmem
      output_begin = block::copy(s_result, s_result + s_input1_size + s_input2_size, output_begin);
    }

    // simply copy any remaining input
    block::copy(input_begin2, input_end2, block::copy(input_begin1, input_end1, output_begin));
  } // end for partition
} // end merge_kernel


<<<<<<< HEAD
=======
// this predicate tests two two-element tuples
// we first use a Compare for the first element
// if the first elements are equivalent, we use
// < for the second elements
template<typename Compare>
  struct compare_first_less_second
{
  compare_first_less_second(Compare c)
    : comp(c) {}

  template<typename T1, typename T2>
  __host__ __device__
  bool operator()(T1 lhs, T2 rhs)
  {
    return comp(thrust::get<0>(lhs), thrust::get<0>(rhs)) || (!comp(thrust::get<0>(rhs), thrust::get<0>(lhs)) && thrust::get<1>(lhs) < thrust::get<1>(rhs));
  }

  Compare comp;
}; // end compare_first_less_second



>>>>>>> 4e34e588
template<typename RandomAccessIterator1,
         typename RandomAccessIterator2,
         typename RandomAccessIterator3,
         typename RandomAccessIterator4,
         typename Compare,
         typename Size1,
         typename Size2>
  void get_merge_splitter_ranks(RandomAccessIterator1 first1,
                                RandomAccessIterator1 last1,
                                RandomAccessIterator2 first2,
                                RandomAccessIterator2 last2,
                                RandomAccessIterator3 splitter_ranks1,
                                RandomAccessIterator4 splitter_ranks2,
                                Compare comp,
                                Size1 partition_size,
                                Size2 num_splitters_from_each_range)
{
  typedef typename thrust::iterator_difference<RandomAccessIterator1>::type difference1;
  typedef typename thrust::iterator_difference<RandomAccessIterator2>::type difference2;

  const difference1 num_elements1 = last1 - first1;
  const difference2 num_elements2 = last2 - first2;

  // zip up the ranges with a counter to disambiguate repeated elements during rank-finding
  typedef thrust::tuple<RandomAccessIterator1,thrust::counting_iterator<difference1> > iterator_tuple1;
  typedef thrust::tuple<RandomAccessIterator2,thrust::counting_iterator<difference2> > iterator_tuple2;
  typedef thrust::zip_iterator<iterator_tuple1> iterator_and_counter1;
  typedef thrust::zip_iterator<iterator_tuple2> iterator_and_counter2;

  iterator_and_counter1 first_and_counter1 =
    thrust::make_zip_iterator(thrust::make_tuple(first1, thrust::make_counting_iterator<difference1>(0)));
  iterator_and_counter1 last_and_counter1 = first_and_counter1 + num_elements1;

  // make the second range begin counting at num_elements1 so they sort after elements from the first range when ambiguous
  iterator_and_counter2 first_and_counter2 =
    thrust::make_zip_iterator(thrust::make_tuple(first2, thrust::make_counting_iterator<difference2>(num_elements1)));
  iterator_and_counter2 last_and_counter2 = first_and_counter2 + num_elements2;

  // take into account the tuples when comparing
  typedef compare_first_less_second<Compare> splitter_compare;

  using namespace thrust::detail::device::cuda::detail;
  return get_set_operation_splitter_ranks(first_and_counter1, last_and_counter1,
                                          first_and_counter2, last_and_counter2,
                                          splitter_ranks1,
                                          splitter_ranks2,
                                          splitter_compare(comp),
                                          partition_size,
                                          num_splitters_from_each_range);
} // end get_merge_splitter_ranks()


} // end namespace merge_detail


template<typename RandomAccessIterator1,
         typename RandomAccessIterator2, 
	 typename RandomAccessIterator3,
         typename Compare>
RandomAccessIterator3 merge(RandomAccessIterator1 first1,
                            RandomAccessIterator1 last1,
                            RandomAccessIterator2 first2,
                            RandomAccessIterator2 last2,
                            RandomAccessIterator3 result,
                            Compare comp)
{
  typedef typename thrust::iterator_difference<RandomAccessIterator1>::type difference1;
  typedef typename thrust::iterator_difference<RandomAccessIterator2>::type difference2;

  const difference1 num_elements1 = last1 - first1;
  const difference2 num_elements2 = last2 - first2;

  // check for trivial problem
  if(num_elements1 == 0 && num_elements2 == 0)
    return result;
  else if(num_elements2 == 0)
    return thrust::copy(first1, last1, result);
  else if(num_elements1 == 0)
    return thrust::copy(first2, last2, result);

  using namespace merge_detail;
  using namespace thrust::detail;

  typedef typename thrust::iterator_value<RandomAccessIterator1>::type value_type;
  
  // prefer large blocks to keep the partitions as large as possible
  const size_t block_size =
    arch::max_blocksize_subject_to_smem_usage(merge_kernel<
                                                RandomAccessIterator1,
                                                RandomAccessIterator2,
                                                typename raw_buffer<difference1,cuda_device_space_tag>::iterator,
                                                typename raw_buffer<difference2,cuda_device_space_tag>::iterator,
                                                RandomAccessIterator3,
                                                Compare,
                                                size_t
                                              >,
                                              get_merge_kernel_per_block_dynamic_smem_usage<
                                                RandomAccessIterator1,
                                                RandomAccessIterator2,
                                                RandomAccessIterator3
                                              >);

  const size_t partition_size = block_size;
  const difference1 num_partitions = ceil_div(num_elements1, partition_size);
  const difference1 num_splitters_from_each_range  = num_partitions - 1;
  size_t num_merged_partitions = 2 * num_splitters_from_each_range + 1;

  // allocate storage for splitter ranks
  raw_buffer<difference1, cuda_device_space_tag> splitter_ranks1(2 * num_splitters_from_each_range);
  raw_buffer<difference2, cuda_device_space_tag> splitter_ranks2(2 * num_splitters_from_each_range);

  // select some splitters and find the rank of each splitter in the other range
  // XXX it's possible to fuse rank-finding with the merge_kernel below
  //     this eliminates the temporary buffers splitter_ranks1 & splitter_ranks2
  //     but this spills to lmem and causes a 10x speeddown
  get_merge_splitter_ranks(first1,last1,
                           first2,last2,
                           splitter_ranks1.begin(),
                           splitter_ranks2.begin(),
                           comp,
                           partition_size,
                           num_splitters_from_each_range);

  // maximize the number of blocks we can launch
  size_t max_blocks = thrust::detail::device::cuda::arch::max_grid_dimensions().x;
  size_t num_blocks = thrust::min(num_merged_partitions, max_blocks);

  merge_detail::merge_kernel<<<num_blocks, (unsigned int) block_size, get_merge_kernel_per_block_dynamic_smem_usage<RandomAccessIterator1,RandomAccessIterator2,RandomAccessIterator3>(block_size)>>>( 
  	first1, last1,
        first2, last2,
  	splitter_ranks1.begin(),
  	splitter_ranks2.begin(),
  	result, 
  	comp,
        num_merged_partitions);
  synchronize_if_enabled("merge_kernel");

  return result + num_elements1 + num_elements2;
} // end merge

} // end namespace cuda
} // end namespace device
} // end namespace detail
} // end namespace thrust

#endif // THRUST_DEVICE_COMPILER == THRUST_DEVICE_COMPILER_NVCC
<|MERGE_RESOLUTION|>--- conflicted
+++ resolved
@@ -1,370 +1,346 @@
-/*
- *  Copyright 2008-2010 NVIDIA Corporation
- *
- *  Licensed under the Apache License, Version 2.0 (the "License");
- *  you may not use this file except in compliance with the License.
- *  You may obtain a copy of the License at
- *
- *      http://www.apache.org/licenses/LICENSE-2.0
- *
- *  Unless required by applicable law or agreed to in writing, software
- *  distributed under the License is distributed on an "AS IS" BASIS,
- *  WITHOUT WARRANTIES OR CONDITIONS OF ANY KIND, either express or implied.
- *  See the License for the specific language governing permissions and
- *  limitations under the License.
- */
-
-#include <thrust/detail/config.h>
-
-#if THRUST_DEVICE_COMPILER == THRUST_DEVICE_COMPILER_NVCC
-
-#include <thrust/iterator/iterator_traits.h>
-#include <thrust/detail/device/dereference.h>
-#include <thrust/extrema.h>
-#include <thrust/detail/device/cuda/arch.h>
-#include <thrust/detail/device/cuda/block/copy.h>
-#include <thrust/detail/device/cuda/block/merge.h>
-#include <thrust/detail/device/cuda/synchronize.h>
-#include <thrust/detail/device/cuda/arch.h>
-#include <thrust/detail/device/cuda/extern_shared_ptr.h>
-#include <thrust/detail/device/cuda/detail/get_set_operation_splitter_ranks.h>
-#include <thrust/iterator/zip_iterator.h>
-#include <thrust/detail/internal_functional.h>
-
-namespace thrust
-{
-namespace detail
-{
-namespace device
-{
-namespace cuda
-{
-
-namespace merge_detail
-{
-
-template<typename T1, typename T2>
-T1 ceil_div(T1 up, T2 down)
-{
-  T1 div = up / down;
-  T1 rem = up % down;
-  return (rem != 0) ? div + 1 : div;
-}
-
-template<unsigned int N>
-  struct static_align_size_to_int
-{
-  static const unsigned int value = (N / sizeof(int)) + ((N % sizeof(int)) ? 1 : 0);
-};
-
-__host__ __device__
-inline unsigned int align_size_to_int(unsigned int N)
-{
-  return (N / sizeof(int)) + ((N % sizeof(int)) ? 1 : 0);
-}
-
-template<typename RandomAccessIterator1,
-         typename RandomAccessIterator2,
-         typename RandomAccessIterator5>
-unsigned int get_merge_kernel_per_block_dynamic_smem_usage(unsigned int block_size)
-{
-  typedef typename thrust::iterator_value<RandomAccessIterator1>::type value_type1;
-  typedef typename thrust::iterator_value<RandomAccessIterator2>::type value_type2;
-  typedef typename thrust::iterator_value<RandomAccessIterator5>::type value_type5;
-
-  // merge_kernel allocates memory aligned to int
-  const unsigned int array_size1 = align_size_to_int(block_size * sizeof(value_type1));
-  const unsigned int array_size2 = align_size_to_int(block_size * sizeof(value_type2));
-  const unsigned int array_size3 = align_size_to_int(2 * block_size * sizeof(value_type5));
-
-  return sizeof(int) * (array_size1 + array_size2 + array_size3);
-} // end get_merge_kernel_per_block_dynamic_smem_usage()
-
-
-template<typename RandomAccessIterator1,
-         typename RandomAccessIterator2, 
-         typename RandomAccessIterator3,
-         typename RandomAccessIterator4,
-         typename RandomAccessIterator5,
-         typename StrictWeakOrdering,
-         typename Size>
-__global__ void merge_kernel(const RandomAccessIterator1 first1, 
-                             const RandomAccessIterator1 last1,
-                             const RandomAccessIterator2 first2,
-                             const RandomAccessIterator2 last2,
-                             RandomAccessIterator3 splitter_ranks1,
-                             RandomAccessIterator4 splitter_ranks2,
-                             const RandomAccessIterator5 result,
-                             StrictWeakOrdering comp,
-                             Size num_merged_partitions)
-{
-  typedef typename thrust::iterator_value<RandomAccessIterator1>::type value_type1;
-  typedef typename thrust::iterator_value<RandomAccessIterator2>::type value_type2;
-  typedef typename thrust::iterator_value<RandomAccessIterator5>::type value_type5;
-
-  // allocate shared storage
-  const unsigned int array_size1 = align_size_to_int(blockDim.x * sizeof(value_type1));
-  const unsigned int array_size2 = align_size_to_int(blockDim.x * sizeof(value_type2));
-  const unsigned int array_size3 = align_size_to_int(2 * blockDim.x * sizeof(value_type5));
-  int *_shared1 = extern_shared_ptr<int>();
-  int *_shared2 = _shared1 + array_size1;
-  int *_result  = _shared2 + array_size2;
-
-  value_type1 *s_input1 = reinterpret_cast<value_type1*>(_shared1);
-  value_type2 *s_input2 = reinterpret_cast<value_type2*>(_shared2);
-  value_type5 *s_result = reinterpret_cast<value_type5*>(_result);
-
-  // advance splitter iterators
-  splitter_ranks1 += blockIdx.x;
-  splitter_ranks2 += blockIdx.x;
-
-  for(Size partition_idx = blockIdx.x;
-      partition_idx < num_merged_partitions;
-      partition_idx   += gridDim.x,
-      splitter_ranks1 += gridDim.x,
-      splitter_ranks2 += gridDim.x)
-  {
-    RandomAccessIterator1 input_begin1 = first1;
-    RandomAccessIterator1 input_end1   = last1;
-    RandomAccessIterator2 input_begin2 = first2;
-    RandomAccessIterator2 input_end2   = last2;
-
-    RandomAccessIterator5 output_begin = result;
-
-    // find the end of the input if this is not the last block
-    // the end of merged partition i is at splitter_ranks1[i] + splitter_ranks2[i]
-    if(partition_idx != num_merged_partitions - 1)
-    {
-      RandomAccessIterator3 rank1 = splitter_ranks1;
-      RandomAccessIterator4 rank2 = splitter_ranks2;
-
-      input_end1 = first1 + dereference(rank1);
-      input_end2 = first2 + dereference(rank2);
-    }
-
-    // find the beginning of the input and output if this is not the first partition
-    // merged partition i begins at splitter_ranks1[i-1] + splitter_ranks2[i-1]
-    if(partition_idx != 0)
-    {
-      RandomAccessIterator3 rank1 = splitter_ranks1;
-      --rank1;
-      RandomAccessIterator4 rank2 = splitter_ranks2;
-      --rank2;
-
-      // advance the input to point to the beginning
-      input_begin1 += dereference(rank1);
-      input_begin2 += dereference(rank2);
-
-      // advance the result to point to the beginning of the output
-      output_begin += dereference(rank1);
-      output_begin += dereference(rank2);
-    }
-
-    if(input_begin1 < input_end1 && input_begin2 < input_end2)
-    {
-      typedef typename thrust::iterator_difference<RandomAccessIterator1>::type difference1;
-
-      typedef typename thrust::iterator_difference<RandomAccessIterator2>::type difference2;
-
-      // load the first segment
-      difference1 s_input1_size = thrust::min<difference1>(blockDim.x, input_end1 - input_begin1);
-
-      block::copy(input_begin1, input_begin1 + s_input1_size, s_input1);
-      input_begin1 += s_input1_size;
-
-      // load the second segment
-      difference2 s_input2_size = thrust::min<difference2>(blockDim.x, input_end2 - input_begin2);
-
-      block::copy(input_begin2, input_begin2 + s_input2_size, s_input2);
-      input_begin2 += s_input2_size;
-
-      __syncthreads();
-
-      block::merge(s_input1, s_input1 + s_input1_size,
-                   s_input2, s_input2 + s_input2_size,
-                   s_result,
-                   comp);
-
-      __syncthreads();
-
-      // store to gmem
-      output_begin = block::copy(s_result, s_result + s_input1_size + s_input2_size, output_begin);
-    }
-
-    // simply copy any remaining input
-    block::copy(input_begin2, input_end2, block::copy(input_begin1, input_end1, output_begin));
-  } // end for partition
-} // end merge_kernel
-
-
-<<<<<<< HEAD
-=======
-// this predicate tests two two-element tuples
-// we first use a Compare for the first element
-// if the first elements are equivalent, we use
-// < for the second elements
-template<typename Compare>
-  struct compare_first_less_second
-{
-  compare_first_less_second(Compare c)
-    : comp(c) {}
-
-  template<typename T1, typename T2>
-  __host__ __device__
-  bool operator()(T1 lhs, T2 rhs)
-  {
-    return comp(thrust::get<0>(lhs), thrust::get<0>(rhs)) || (!comp(thrust::get<0>(rhs), thrust::get<0>(lhs)) && thrust::get<1>(lhs) < thrust::get<1>(rhs));
-  }
-
-  Compare comp;
-}; // end compare_first_less_second
-
-
-
->>>>>>> 4e34e588
-template<typename RandomAccessIterator1,
-         typename RandomAccessIterator2,
-         typename RandomAccessIterator3,
-         typename RandomAccessIterator4,
-         typename Compare,
-         typename Size1,
-         typename Size2>
-  void get_merge_splitter_ranks(RandomAccessIterator1 first1,
-                                RandomAccessIterator1 last1,
-                                RandomAccessIterator2 first2,
-                                RandomAccessIterator2 last2,
-                                RandomAccessIterator3 splitter_ranks1,
-                                RandomAccessIterator4 splitter_ranks2,
-                                Compare comp,
-                                Size1 partition_size,
-                                Size2 num_splitters_from_each_range)
-{
-  typedef typename thrust::iterator_difference<RandomAccessIterator1>::type difference1;
-  typedef typename thrust::iterator_difference<RandomAccessIterator2>::type difference2;
-
-  const difference1 num_elements1 = last1 - first1;
-  const difference2 num_elements2 = last2 - first2;
-
-  // zip up the ranges with a counter to disambiguate repeated elements during rank-finding
-  typedef thrust::tuple<RandomAccessIterator1,thrust::counting_iterator<difference1> > iterator_tuple1;
-  typedef thrust::tuple<RandomAccessIterator2,thrust::counting_iterator<difference2> > iterator_tuple2;
-  typedef thrust::zip_iterator<iterator_tuple1> iterator_and_counter1;
-  typedef thrust::zip_iterator<iterator_tuple2> iterator_and_counter2;
-
-  iterator_and_counter1 first_and_counter1 =
-    thrust::make_zip_iterator(thrust::make_tuple(first1, thrust::make_counting_iterator<difference1>(0)));
-  iterator_and_counter1 last_and_counter1 = first_and_counter1 + num_elements1;
-
-  // make the second range begin counting at num_elements1 so they sort after elements from the first range when ambiguous
-  iterator_and_counter2 first_and_counter2 =
-    thrust::make_zip_iterator(thrust::make_tuple(first2, thrust::make_counting_iterator<difference2>(num_elements1)));
-  iterator_and_counter2 last_and_counter2 = first_and_counter2 + num_elements2;
-
-  // take into account the tuples when comparing
-  typedef compare_first_less_second<Compare> splitter_compare;
-
-  using namespace thrust::detail::device::cuda::detail;
-  return get_set_operation_splitter_ranks(first_and_counter1, last_and_counter1,
-                                          first_and_counter2, last_and_counter2,
-                                          splitter_ranks1,
-                                          splitter_ranks2,
-                                          splitter_compare(comp),
-                                          partition_size,
-                                          num_splitters_from_each_range);
-} // end get_merge_splitter_ranks()
-
-
-} // end namespace merge_detail
-
-
-template<typename RandomAccessIterator1,
-         typename RandomAccessIterator2, 
-	 typename RandomAccessIterator3,
-         typename Compare>
-RandomAccessIterator3 merge(RandomAccessIterator1 first1,
-                            RandomAccessIterator1 last1,
-                            RandomAccessIterator2 first2,
-                            RandomAccessIterator2 last2,
-                            RandomAccessIterator3 result,
-                            Compare comp)
-{
-  typedef typename thrust::iterator_difference<RandomAccessIterator1>::type difference1;
-  typedef typename thrust::iterator_difference<RandomAccessIterator2>::type difference2;
-
-  const difference1 num_elements1 = last1 - first1;
-  const difference2 num_elements2 = last2 - first2;
-
-  // check for trivial problem
-  if(num_elements1 == 0 && num_elements2 == 0)
-    return result;
-  else if(num_elements2 == 0)
-    return thrust::copy(first1, last1, result);
-  else if(num_elements1 == 0)
-    return thrust::copy(first2, last2, result);
-
-  using namespace merge_detail;
-  using namespace thrust::detail;
-
-  typedef typename thrust::iterator_value<RandomAccessIterator1>::type value_type;
-  
-  // prefer large blocks to keep the partitions as large as possible
-  const size_t block_size =
-    arch::max_blocksize_subject_to_smem_usage(merge_kernel<
-                                                RandomAccessIterator1,
-                                                RandomAccessIterator2,
-                                                typename raw_buffer<difference1,cuda_device_space_tag>::iterator,
-                                                typename raw_buffer<difference2,cuda_device_space_tag>::iterator,
-                                                RandomAccessIterator3,
-                                                Compare,
-                                                size_t
-                                              >,
-                                              get_merge_kernel_per_block_dynamic_smem_usage<
-                                                RandomAccessIterator1,
-                                                RandomAccessIterator2,
-                                                RandomAccessIterator3
-                                              >);
-
-  const size_t partition_size = block_size;
-  const difference1 num_partitions = ceil_div(num_elements1, partition_size);
-  const difference1 num_splitters_from_each_range  = num_partitions - 1;
-  size_t num_merged_partitions = 2 * num_splitters_from_each_range + 1;
-
-  // allocate storage for splitter ranks
-  raw_buffer<difference1, cuda_device_space_tag> splitter_ranks1(2 * num_splitters_from_each_range);
-  raw_buffer<difference2, cuda_device_space_tag> splitter_ranks2(2 * num_splitters_from_each_range);
-
-  // select some splitters and find the rank of each splitter in the other range
-  // XXX it's possible to fuse rank-finding with the merge_kernel below
-  //     this eliminates the temporary buffers splitter_ranks1 & splitter_ranks2
-  //     but this spills to lmem and causes a 10x speeddown
-  get_merge_splitter_ranks(first1,last1,
-                           first2,last2,
-                           splitter_ranks1.begin(),
-                           splitter_ranks2.begin(),
-                           comp,
-                           partition_size,
-                           num_splitters_from_each_range);
-
-  // maximize the number of blocks we can launch
-  size_t max_blocks = thrust::detail::device::cuda::arch::max_grid_dimensions().x;
-  size_t num_blocks = thrust::min(num_merged_partitions, max_blocks);
-
-  merge_detail::merge_kernel<<<num_blocks, (unsigned int) block_size, get_merge_kernel_per_block_dynamic_smem_usage<RandomAccessIterator1,RandomAccessIterator2,RandomAccessIterator3>(block_size)>>>( 
-  	first1, last1,
-        first2, last2,
-  	splitter_ranks1.begin(),
-  	splitter_ranks2.begin(),
-  	result, 
-  	comp,
-        num_merged_partitions);
-  synchronize_if_enabled("merge_kernel");
-
-  return result + num_elements1 + num_elements2;
-} // end merge
-
-} // end namespace cuda
-} // end namespace device
-} // end namespace detail
-} // end namespace thrust
-
-#endif // THRUST_DEVICE_COMPILER == THRUST_DEVICE_COMPILER_NVCC
+/*
+ *  Copyright 2008-2010 NVIDIA Corporation
+ *
+ *  Licensed under the Apache License, Version 2.0 (the "License");
+ *  you may not use this file except in compliance with the License.
+ *  You may obtain a copy of the License at
+ *
+ *      http://www.apache.org/licenses/LICENSE-2.0
+ *
+ *  Unless required by applicable law or agreed to in writing, software
+ *  distributed under the License is distributed on an "AS IS" BASIS,
+ *  WITHOUT WARRANTIES OR CONDITIONS OF ANY KIND, either express or implied.
+ *  See the License for the specific language governing permissions and
+ *  limitations under the License.
+ */
+
+#include <thrust/detail/config.h>
+
+#if THRUST_DEVICE_COMPILER == THRUST_DEVICE_COMPILER_NVCC
+
+#include <thrust/iterator/iterator_traits.h>
+#include <thrust/detail/device/dereference.h>
+#include <thrust/extrema.h>
+#include <thrust/detail/device/cuda/arch.h>
+#include <thrust/detail/device/cuda/block/copy.h>
+#include <thrust/detail/device/cuda/block/merge.h>
+#include <thrust/detail/device/cuda/synchronize.h>
+#include <thrust/detail/device/cuda/arch.h>
+#include <thrust/detail/device/cuda/extern_shared_ptr.h>
+#include <thrust/detail/device/cuda/detail/get_set_operation_splitter_ranks.h>
+#include <thrust/iterator/zip_iterator.h>
+#include <thrust/detail/internal_functional.h>
+
+namespace thrust
+{
+namespace detail
+{
+namespace device
+{
+namespace cuda
+{
+
+namespace merge_detail
+{
+
+template<typename T1, typename T2>
+T1 ceil_div(T1 up, T2 down)
+{
+  T1 div = up / down;
+  T1 rem = up % down;
+  return (rem != 0) ? div + 1 : div;
+}
+
+template<unsigned int N>
+  struct static_align_size_to_int
+{
+  static const unsigned int value = (N / sizeof(int)) + ((N % sizeof(int)) ? 1 : 0);
+};
+
+__host__ __device__
+inline unsigned int align_size_to_int(unsigned int N)
+{
+  return (N / sizeof(int)) + ((N % sizeof(int)) ? 1 : 0);
+}
+
+template<typename RandomAccessIterator1,
+         typename RandomAccessIterator2,
+         typename RandomAccessIterator5>
+unsigned int get_merge_kernel_per_block_dynamic_smem_usage(unsigned int block_size)
+{
+  typedef typename thrust::iterator_value<RandomAccessIterator1>::type value_type1;
+  typedef typename thrust::iterator_value<RandomAccessIterator2>::type value_type2;
+  typedef typename thrust::iterator_value<RandomAccessIterator5>::type value_type5;
+
+  // merge_kernel allocates memory aligned to int
+  const unsigned int array_size1 = align_size_to_int(block_size * sizeof(value_type1));
+  const unsigned int array_size2 = align_size_to_int(block_size * sizeof(value_type2));
+  const unsigned int array_size3 = align_size_to_int(2 * block_size * sizeof(value_type5));
+
+  return sizeof(int) * (array_size1 + array_size2 + array_size3);
+} // end get_merge_kernel_per_block_dynamic_smem_usage()
+
+
+template<typename RandomAccessIterator1,
+         typename RandomAccessIterator2, 
+         typename RandomAccessIterator3,
+         typename RandomAccessIterator4,
+         typename RandomAccessIterator5,
+         typename StrictWeakOrdering,
+         typename Size>
+__global__ void merge_kernel(const RandomAccessIterator1 first1, 
+                             const RandomAccessIterator1 last1,
+                             const RandomAccessIterator2 first2,
+                             const RandomAccessIterator2 last2,
+                             RandomAccessIterator3 splitter_ranks1,
+                             RandomAccessIterator4 splitter_ranks2,
+                             const RandomAccessIterator5 result,
+                             StrictWeakOrdering comp,
+                             Size num_merged_partitions)
+{
+  typedef typename thrust::iterator_value<RandomAccessIterator1>::type value_type1;
+  typedef typename thrust::iterator_value<RandomAccessIterator2>::type value_type2;
+  typedef typename thrust::iterator_value<RandomAccessIterator5>::type value_type5;
+
+  // allocate shared storage
+  const unsigned int array_size1 = align_size_to_int(blockDim.x * sizeof(value_type1));
+  const unsigned int array_size2 = align_size_to_int(blockDim.x * sizeof(value_type2));
+  const unsigned int array_size3 = align_size_to_int(2 * blockDim.x * sizeof(value_type5));
+  int *_shared1 = extern_shared_ptr<int>();
+  int *_shared2 = _shared1 + array_size1;
+  int *_result  = _shared2 + array_size2;
+
+  value_type1 *s_input1 = reinterpret_cast<value_type1*>(_shared1);
+  value_type2 *s_input2 = reinterpret_cast<value_type2*>(_shared2);
+  value_type5 *s_result = reinterpret_cast<value_type5*>(_result);
+
+  // advance splitter iterators
+  splitter_ranks1 += blockIdx.x;
+  splitter_ranks2 += blockIdx.x;
+
+  for(Size partition_idx = blockIdx.x;
+      partition_idx < num_merged_partitions;
+      partition_idx   += gridDim.x,
+      splitter_ranks1 += gridDim.x,
+      splitter_ranks2 += gridDim.x)
+  {
+    RandomAccessIterator1 input_begin1 = first1;
+    RandomAccessIterator1 input_end1   = last1;
+    RandomAccessIterator2 input_begin2 = first2;
+    RandomAccessIterator2 input_end2   = last2;
+
+    RandomAccessIterator5 output_begin = result;
+
+    // find the end of the input if this is not the last block
+    // the end of merged partition i is at splitter_ranks1[i] + splitter_ranks2[i]
+    if(partition_idx != num_merged_partitions - 1)
+    {
+      RandomAccessIterator3 rank1 = splitter_ranks1;
+      RandomAccessIterator4 rank2 = splitter_ranks2;
+
+      input_end1 = first1 + dereference(rank1);
+      input_end2 = first2 + dereference(rank2);
+    }
+
+    // find the beginning of the input and output if this is not the first partition
+    // merged partition i begins at splitter_ranks1[i-1] + splitter_ranks2[i-1]
+    if(partition_idx != 0)
+    {
+      RandomAccessIterator3 rank1 = splitter_ranks1;
+      --rank1;
+      RandomAccessIterator4 rank2 = splitter_ranks2;
+      --rank2;
+
+      // advance the input to point to the beginning
+      input_begin1 += dereference(rank1);
+      input_begin2 += dereference(rank2);
+
+      // advance the result to point to the beginning of the output
+      output_begin += dereference(rank1);
+      output_begin += dereference(rank2);
+    }
+
+    if(input_begin1 < input_end1 && input_begin2 < input_end2)
+    {
+      typedef typename thrust::iterator_difference<RandomAccessIterator1>::type difference1;
+
+      typedef typename thrust::iterator_difference<RandomAccessIterator2>::type difference2;
+
+      // load the first segment
+      difference1 s_input1_size = thrust::min<difference1>(blockDim.x, input_end1 - input_begin1);
+
+      block::copy(input_begin1, input_begin1 + s_input1_size, s_input1);
+      input_begin1 += s_input1_size;
+
+      // load the second segment
+      difference2 s_input2_size = thrust::min<difference2>(blockDim.x, input_end2 - input_begin2);
+
+      block::copy(input_begin2, input_begin2 + s_input2_size, s_input2);
+      input_begin2 += s_input2_size;
+
+      __syncthreads();
+
+      block::merge(s_input1, s_input1 + s_input1_size,
+                   s_input2, s_input2 + s_input2_size,
+                   s_result,
+                   comp);
+
+      __syncthreads();
+
+      // store to gmem
+      output_begin = block::copy(s_result, s_result + s_input1_size + s_input2_size, output_begin);
+    }
+
+    // simply copy any remaining input
+    block::copy(input_begin2, input_end2, block::copy(input_begin1, input_end1, output_begin));
+  } // end for partition
+} // end merge_kernel
+
+
+template<typename RandomAccessIterator1,
+         typename RandomAccessIterator2,
+         typename RandomAccessIterator3,
+         typename RandomAccessIterator4,
+         typename Compare,
+         typename Size1,
+         typename Size2>
+  void get_merge_splitter_ranks(RandomAccessIterator1 first1,
+                                RandomAccessIterator1 last1,
+                                RandomAccessIterator2 first2,
+                                RandomAccessIterator2 last2,
+                                RandomAccessIterator3 splitter_ranks1,
+                                RandomAccessIterator4 splitter_ranks2,
+                                Compare comp,
+                                Size1 partition_size,
+                                Size2 num_splitters_from_each_range)
+{
+  typedef typename thrust::iterator_difference<RandomAccessIterator1>::type difference1;
+  typedef typename thrust::iterator_difference<RandomAccessIterator2>::type difference2;
+
+  const difference1 num_elements1 = last1 - first1;
+  const difference2 num_elements2 = last2 - first2;
+
+  // zip up the ranges with a counter to disambiguate repeated elements during rank-finding
+  typedef thrust::tuple<RandomAccessIterator1,thrust::counting_iterator<difference1> > iterator_tuple1;
+  typedef thrust::tuple<RandomAccessIterator2,thrust::counting_iterator<difference2> > iterator_tuple2;
+  typedef thrust::zip_iterator<iterator_tuple1> iterator_and_counter1;
+  typedef thrust::zip_iterator<iterator_tuple2> iterator_and_counter2;
+
+  iterator_and_counter1 first_and_counter1 =
+    thrust::make_zip_iterator(thrust::make_tuple(first1, thrust::make_counting_iterator<difference1>(0)));
+  iterator_and_counter1 last_and_counter1 = first_and_counter1 + num_elements1;
+
+  // make the second range begin counting at num_elements1 so they sort after elements from the first range when ambiguous
+  iterator_and_counter2 first_and_counter2 =
+    thrust::make_zip_iterator(thrust::make_tuple(first2, thrust::make_counting_iterator<difference2>(num_elements1)));
+  iterator_and_counter2 last_and_counter2 = first_and_counter2 + num_elements2;
+
+  // take into account the tuples when comparing
+  typedef compare_first_less_second<Compare> splitter_compare;
+
+  using namespace thrust::detail::device::cuda::detail;
+  return get_set_operation_splitter_ranks(first_and_counter1, last_and_counter1,
+                                          first_and_counter2, last_and_counter2,
+                                          splitter_ranks1,
+                                          splitter_ranks2,
+                                          splitter_compare(comp),
+                                          partition_size,
+                                          num_splitters_from_each_range);
+} // end get_merge_splitter_ranks()
+
+
+} // end namespace merge_detail
+
+
+template<typename RandomAccessIterator1,
+         typename RandomAccessIterator2, 
+	 typename RandomAccessIterator3,
+         typename Compare>
+RandomAccessIterator3 merge(RandomAccessIterator1 first1,
+                            RandomAccessIterator1 last1,
+                            RandomAccessIterator2 first2,
+                            RandomAccessIterator2 last2,
+                            RandomAccessIterator3 result,
+                            Compare comp)
+{
+  typedef typename thrust::iterator_difference<RandomAccessIterator1>::type difference1;
+  typedef typename thrust::iterator_difference<RandomAccessIterator2>::type difference2;
+
+  const difference1 num_elements1 = last1 - first1;
+  const difference2 num_elements2 = last2 - first2;
+
+  // check for trivial problem
+  if(num_elements1 == 0 && num_elements2 == 0)
+    return result;
+  else if(num_elements2 == 0)
+    return thrust::copy(first1, last1, result);
+  else if(num_elements1 == 0)
+    return thrust::copy(first2, last2, result);
+
+  using namespace merge_detail;
+  using namespace thrust::detail;
+
+  typedef typename thrust::iterator_value<RandomAccessIterator1>::type value_type;
+  
+  // prefer large blocks to keep the partitions as large as possible
+  const size_t block_size =
+    arch::max_blocksize_subject_to_smem_usage(merge_kernel<
+                                                RandomAccessIterator1,
+                                                RandomAccessIterator2,
+                                                typename raw_buffer<difference1,cuda_device_space_tag>::iterator,
+                                                typename raw_buffer<difference2,cuda_device_space_tag>::iterator,
+                                                RandomAccessIterator3,
+                                                Compare,
+                                                size_t
+                                              >,
+                                              get_merge_kernel_per_block_dynamic_smem_usage<
+                                                RandomAccessIterator1,
+                                                RandomAccessIterator2,
+                                                RandomAccessIterator3
+                                              >);
+
+  const size_t partition_size = block_size;
+  const difference1 num_partitions = ceil_div(num_elements1, partition_size);
+  const difference1 num_splitters_from_each_range  = num_partitions - 1;
+  size_t num_merged_partitions = 2 * num_splitters_from_each_range + 1;
+
+  // allocate storage for splitter ranks
+  raw_buffer<difference1, cuda_device_space_tag> splitter_ranks1(2 * num_splitters_from_each_range);
+  raw_buffer<difference2, cuda_device_space_tag> splitter_ranks2(2 * num_splitters_from_each_range);
+
+  // select some splitters and find the rank of each splitter in the other range
+  // XXX it's possible to fuse rank-finding with the merge_kernel below
+  //     this eliminates the temporary buffers splitter_ranks1 & splitter_ranks2
+  //     but this spills to lmem and causes a 10x speeddown
+  get_merge_splitter_ranks(first1,last1,
+                           first2,last2,
+                           splitter_ranks1.begin(),
+                           splitter_ranks2.begin(),
+                           comp,
+                           partition_size,
+                           num_splitters_from_each_range);
+
+  // maximize the number of blocks we can launch
+  size_t max_blocks = thrust::detail::device::cuda::arch::max_grid_dimensions().x;
+  size_t num_blocks = thrust::min(num_merged_partitions, max_blocks);
+
+  merge_detail::merge_kernel<<<num_blocks, (unsigned int) block_size, get_merge_kernel_per_block_dynamic_smem_usage<RandomAccessIterator1,RandomAccessIterator2,RandomAccessIterator3>(block_size)>>>( 
+  	first1, last1,
+        first2, last2,
+  	splitter_ranks1.begin(),
+  	splitter_ranks2.begin(),
+  	result, 
+  	comp,
+        num_merged_partitions);
+  synchronize_if_enabled("merge_kernel");
+
+  return result + num_elements1 + num_elements2;
+} // end merge
+
+} // end namespace cuda
+} // end namespace device
+} // end namespace detail
+} // end namespace thrust
+
+#endif // THRUST_DEVICE_COMPILER == THRUST_DEVICE_COMPILER_NVCC
+