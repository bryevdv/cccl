/*
 *  Copyright 2008-2013 NVIDIA Corporation
 *
 *  Licensed under the Apache License, Version 2.0 (the "License");
 *  you may not use this file except in compliance with the License.
 *  You may obtain a copy of the License at
 *
 *      http://www.apache.org/licenses/LICENSE-2.0
 *
 *  Unless required by applicable law or agreed to in writing, software
 *  distributed under the License is distributed on an "AS IS" BASIS,
 *  WITHOUT WARRANTIES OR CONDITIONS OF ANY KIND, either express or implied.
 *  See the License for the specific language governing permissions and
 *  limitations under the License.
 */

#pragma once

#include <thrust/detail/config.h>
#include <thrust/iterator/transform_iterator.h>
#include <thrust/iterator/zip_iterator.h>
#include <thrust/iterator/counting_iterator.h>
#include <thrust/tuple.h>
#include <thrust/functional.h>

namespace thrust
{
namespace detail
{


template<typename RandomAccessIterator,
         typename BinaryPredicate = thrust::equal_to<typename thrust::iterator_value<RandomAccessIterator>::type>,
         typename ValueType = bool,
         typename IndexType = typename thrust::iterator_difference<RandomAccessIterator>::type>
  class tail_flags
{
<<<<<<< HEAD
  // XXX WAR cudafe bug
=======
  // XXX WAR cudafe issue
>>>>>>> cf50faa1
  //private:
  public:
    struct tail_flag_functor
    {
      BinaryPredicate binary_pred; // this must be the first member for performance reasons
      IndexType n;

      typedef ValueType result_type;

      __host__ __device__
      tail_flag_functor(IndexType n)
        : binary_pred(), n(n)
      {}

      __host__ __device__
      tail_flag_functor(IndexType n, BinaryPredicate binary_pred)
        : binary_pred(binary_pred), n(n)
      {}

      template<typename Tuple>
      __host__ __device__ __thrust_forceinline__
      result_type operator()(const Tuple &t)
      {
        const IndexType i = thrust::get<0>(t);

        // note that we do not dereference the tuple's 2nd element when i >= n
        // and therefore do not dereference a bad location at the boundary
        return (i == (n - 1) || !binary_pred(thrust::get<1>(t), thrust::get<2>(t)));
      }
    };

    typedef thrust::counting_iterator<IndexType> counting_iterator;

  public:
    typedef thrust::transform_iterator<
      tail_flag_functor,
      thrust::zip_iterator<thrust::tuple<counting_iterator,RandomAccessIterator,RandomAccessIterator> >
    > iterator;

<<<<<<< HEAD
=======
    __thrust_hd_warning_disable__
>>>>>>> cf50faa1
    __host__ __device__
    tail_flags(RandomAccessIterator first, RandomAccessIterator last)
      : m_begin(thrust::make_transform_iterator(thrust::make_zip_iterator(thrust::make_tuple(thrust::counting_iterator<IndexType>(0), first, first + 1)),
                                                tail_flag_functor(last - first))),
        m_end(m_begin + (last - first))
    {}

<<<<<<< HEAD
=======
    __thrust_hd_warning_disable__
>>>>>>> cf50faa1
    __host__ __device__
    tail_flags(RandomAccessIterator first, RandomAccessIterator last, BinaryPredicate binary_pred)
      : m_begin(thrust::make_transform_iterator(thrust::make_zip_iterator(thrust::make_tuple(thrust::counting_iterator<IndexType>(0), first, first + 1)),
                                                tail_flag_functor(last - first, binary_pred))),
        m_end(m_begin + (last - first))
    {}

    __host__ __device__
    iterator begin() const
    {
      return m_begin;
    }

    __host__ __device__
    iterator end() const
    {
      return m_end;
    }

    template<typename OtherIndex>
    __host__ __device__
    typename iterator::reference operator[](OtherIndex i)
    {
      return *(begin() + i);
    }

  private:
    iterator m_begin, m_end;
};


template<typename RandomAccessIterator, typename BinaryPredicate>
__host__ __device__
tail_flags<RandomAccessIterator, BinaryPredicate>
  make_tail_flags(RandomAccessIterator first, RandomAccessIterator last, BinaryPredicate binary_pred)
{
  return tail_flags<RandomAccessIterator, BinaryPredicate>(first, last, binary_pred);
}


template<typename RandomAccessIterator>
__host__ __device__
tail_flags<RandomAccessIterator>
  make_tail_flags(RandomAccessIterator first, RandomAccessIterator last)
{
  return tail_flags<RandomAccessIterator>(first, last);
}


} // end detail
} // end thrust
<|MERGE_RESOLUTION|>--- conflicted
+++ resolved
@@ -35,11 +35,7 @@
          typename IndexType = typename thrust::iterator_difference<RandomAccessIterator>::type>
   class tail_flags
 {
-<<<<<<< HEAD
   // XXX WAR cudafe bug
-=======
-  // XXX WAR cudafe issue
->>>>>>> cf50faa1
   //private:
   public:
     struct tail_flag_functor
@@ -79,10 +75,7 @@
       thrust::zip_iterator<thrust::tuple<counting_iterator,RandomAccessIterator,RandomAccessIterator> >
     > iterator;
 
-<<<<<<< HEAD
-=======
     __thrust_hd_warning_disable__
->>>>>>> cf50faa1
     __host__ __device__
     tail_flags(RandomAccessIterator first, RandomAccessIterator last)
       : m_begin(thrust::make_transform_iterator(thrust::make_zip_iterator(thrust::make_tuple(thrust::counting_iterator<IndexType>(0), first, first + 1)),
@@ -90,10 +83,7 @@
         m_end(m_begin + (last - first))
     {}
 
-<<<<<<< HEAD
-=======
     __thrust_hd_warning_disable__
->>>>>>> cf50faa1
     __host__ __device__
     tail_flags(RandomAccessIterator first, RandomAccessIterator last, BinaryPredicate binary_pred)
       : m_begin(thrust::make_transform_iterator(thrust::make_zip_iterator(thrust::make_tuple(thrust::counting_iterator<IndexType>(0), first, first + 1)),
